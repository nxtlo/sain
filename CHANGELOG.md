--- conflicted
+++ resolved
@@ -7,21 +7,16 @@
 
 ## Unreleased
 
-<<<<<<< HEAD
 ### Added
 
 - `iter.Once`
 - `iter.ExactSizeIterator`
-
-### Changed
-
-- `iter.once` now returns a specialized iterator.
-=======
-## Added
-
-- `Vec.shirnk_to`
-- `Vec.shirnk_to_fit`
->>>>>>> f5c078e4
+- `Vec.shrink_to`
+- `Vec.shrink_to_fit`
+
+### Changed
+
+- `iter.once() -> Once[T]` now returns a specialized iterator.
 
 ## 1.3.0 - 01/01/2025
 
