--- conflicted
+++ resolved
@@ -55,6 +55,7 @@
 from sain import result as _result
 from sain.collections.slice import Slice
 from sain.collections.slice import SliceMut
+from sain.collections.slice import SpecContains
 from sain.macros import rustc_diagnostic_item
 
 if typing.TYPE_CHECKING:
@@ -68,7 +69,7 @@
 # We are our own implementation, since MutableSequence have some conflicts with the return types.
 @rustc_diagnostic_item("Vec")
 @typing.final
-class Vec(typing.Generic[T], collections.MutableSequence[T]):
+class Vec(typing.Generic[T], collections.MutableSequence[T], SpecContains[T]):
     """A contiguous growable alternative to builtin `list` with extra functionalities.
 
     The layout of `Vec<T>` is exactly the same as `list<T>`.
@@ -220,6 +221,8 @@
     def as_ref(self) -> Slice[T]:
         """Return an immutable view over this vector elements.
 
+        No copying occurs.
+
         Example
         -------
         ```py
@@ -234,7 +237,9 @@
         return Slice(self)
 
     def as_mut(self) -> SliceMut[T]:
-        """Return a muable view over this vector elements.
+        """Return a mutable view over this vector elements.
+
+        No copying occurs.
 
         Example
         -------
@@ -263,7 +268,7 @@
         return self.__len__()
 
     def capacity(self) -> int:
-        """Return the capacity of this vector if set. 0 if not .
+        """Return the capacity of this vector if set, 0 if not .
 
         The number `0` here has two different Meanings:
         - The first means the `Vec` doesn't have a specific capacity set.
@@ -297,18 +302,18 @@
     def is_empty(self) -> bool:
         """Returns true if the vector contains no elements.
 
-        Exactly translates into:
+        Inlined into:
         ```py
         not self.vec
         ```
         """
         return not self._ptr
 
-    def leak(self) -> collections.MutableSequence[T]:
-        """Consumes and leaks the Vec, returning a mutable reference to the contents, MutableSequence[T].
+    def leak(self) -> list[T]:
+        """Consumes and leaks the Vec, returning a mutable reference to the contents.
 
         After calling this, this vec will no longer reference the underlying buffer,
-        therfore, it becomes unusable.
+        therefore, it becomes unusable.
 
         if `self` is uninitialized, an empty list is returned.
 
@@ -528,6 +533,8 @@
     def retain(self, f: collections.Callable[[T], bool]) -> None:
         """Retains only the elements specified by the predicate.
 
+        This operation occurs in-place without copying the original list.
+
         Example
         -------
         ```py
@@ -535,6 +542,13 @@
         vec.retain(lambda elem: elem > 1)
 
         assert vec == [2, 3]
+        ```
+
+        The impl for this method is very simple
+        ```py
+        for idx, e in enumerate(vec):
+            if not f(e):
+                del vec[idx]
         ```
         """
         if not self._ptr:
@@ -713,13 +727,10 @@
     # * Builtin Operations *
     ##########################
 
-<<<<<<< HEAD
-=======
     def append(self, value: T) -> None:
         """An alias to `Vec.push`."""
         self.push(value)
 
->>>>>>> 9ff191c5
     def get(self, index: int) -> _option.Option[T]:
         """Get the item at the given index, or `Some[None]` if its out of bounds.
 
