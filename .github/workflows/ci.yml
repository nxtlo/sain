--- conflicted
+++ resolved
@@ -23,11 +23,7 @@
     steps:
     - uses: actions/checkout@v3
     - name: Checkout Repo
-<<<<<<< HEAD
       uses: actions/setup-python@v4.5.0
-=======
-      uses: actions/setup-python@v4
->>>>>>> 076001b0
       with:
         python-version: ${{ matrix.python-version }}
 
@@ -44,11 +40,7 @@
         uses: actions/checkout@v3
 
       - name: Setup python
-<<<<<<< HEAD
         uses: actions/setup-python@v4.5.0
-=======
-        uses: actions/setup-python@v4
->>>>>>> 076001b0
         with:
           python-version: 3.9
 
@@ -65,11 +57,7 @@
         uses: actions/checkout@v3
 
       - name: Setup python
-<<<<<<< HEAD
         uses: actions/setup-python@v4.5.0
-=======
-        uses: actions/setup-python@v4
->>>>>>> 076001b0
         with:
           python-version: 3.9
 
@@ -86,11 +74,7 @@
         uses: actions/checkout@v3
 
       - name: Setup python
-<<<<<<< HEAD
         uses: actions/setup-python@v4.5.0
-=======
-        uses: actions/setup-python@v4
->>>>>>> 076001b0
         with:
           python-version: 3.9
 
@@ -107,11 +91,7 @@
         uses: actions/checkout@v3
 
       - name: Setup python 3.9
-<<<<<<< HEAD
         uses: actions/setup-python@v4.5.0
-=======
-        uses: actions/setup-python@v4
->>>>>>> 076001b0
         with:
           python-version: 3.9
 
@@ -134,11 +114,7 @@
 
     steps:
       - uses: actions/checkout@v3
-<<<<<<< HEAD
       - uses: actions/setup-python@v4.5.0
-=======
-      - uses: actions/setup-python@v4
->>>>>>> 076001b0
         with:
           python-version: 3.9
 
